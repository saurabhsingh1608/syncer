"""
This file contains the methods to execute the 'scriptability import' command.
"""
from __future__ import annotations

from dataclasses import dataclass
from typing import Optional
import logging
import pathlib
import re
import time

from awesomeversion import AwesomeVersion
from httpx import HTTPStatusError
from rich.align import Align
from rich.table import Table
from thoughtspot_tml import Connection
from thoughtspot_tml._tml import TML
from thoughtspot_tml.exceptions import TMLDecodeError
from thoughtspot_tml.utils import _recursive_scan

from cs_tools import utils
from cs_tools.cli.tools.scriptability.util import GUIDMapping
from cs_tools.cli.ux import rich_console
from cs_tools.errors import CSToolsError
from cs_tools.thoughtspot import ThoughtSpot
from cs_tools.types import (
    GUID,
    MetadataObjectType,
    ShareModeAccessLevel,
    TMLImportPolicy,
    TMLSupportedContent,
)

from ._mapping import show_mapping_details
from .tmlfs import ImportTMLFS, TMLType

log = logging.getLogger(__name__)


@dataclass
class TMLImportResponse:
    guid: str
    metadata_object_type: str
    tml_type_name: str
    name: str
    status_code: str  # ERROR, WARNING, OK
    error_messages: Optional[list[str]] = None

    def __post_init__(self):
        self.error_messages = self._process_errors()

    def _process_errors(self) -> list[str]:
        res = []
        if self.error_messages:
            try:  # most, but not all errors are in this format
                res = [_.strip() for _ in re.split("<br/>|\n", self.error_messages) if _.strip()]
            except re.error:
                res = self.error_messages
            except TypeError:
                res = self.error_messages
        return res

    @property
    def is_success(self) -> bool:
        return self.status_code == "OK"

    @property
    def is_error(self) -> bool:
        return self.status_code == "ERROR"


def to_import(
    ts: ThoughtSpot,
    path: pathlib.Path,  # root of the TML file system.
    guid: GUID,  # GUID for the TML to import if only one is being imported.  Assumes dependencies are met, so
    # this is usually an update.
    import_policy: TMLImportPolicy,  # Import policy to use.
    force_create: bool,  # Force creation of new content.
    source: str,  # Source of the TML being imported.  Used for mapping.
    dest: str,  # Destination of the TML being imported.  Used for mapping.
    tags: Optional[list[str]],  # Tags to apply to imported content.
    share_with: Optional[list[str]],  # Users and groups to share with.
    org: str,  # Org to import into.
    include_types: Optional[list[str]],  # Types of TML to import.
    exclude_types: Optional[list[str]],  # Types of TML to exclude from import.
    show_mapping: bool,  # Show the mapping file details.
):
    """
    Import TML from a file or directory into ThoughtSpot.

    \b
    cs_tools depends on thoughtspot_tml. The GUID file is produced from
    thoughtspot_tml and requires a specific format. For further information on the
    GUID File, see

       https://github.com/thoughtspot/thoughtspot_tml/tree/v2_0_release#environmentguidmapper
    """
    all_responses: list[TMLImportResponse] = []

    # ideally this will be moved to the config file
    if org is not None:
        ts.org.switch(org)

    # Check the parameters to make sure they make sense together.  If not, then raise an exception.
    _check_parameters(
        path=path, source=source, dest=dest, guid=guid, include_types=include_types, exclude_types=exclude_types
    )

    tmlfs = ImportTMLFS(path, log)

    # if a source and destination were specified, then use the mapping file.  If not, use the`name` from the config.
    mapping_file: Optional[GUIDMapping] = None
    if source and dest:
        mapping_file = tmlfs.read_mapping_file(source=source, dest=dest)
    else:
        mapping_file = tmlfs.read_mapping_file(source=ts.config.name, dest=ts.config.name)

    if guid:
        all_responses.extend(
            _load_from_file(
                ts=ts,
                tmlfs=tmlfs,
                guid=guid,
                import_policy=import_policy,
                force_create=force_create,
                mapping_file=mapping_file,
            )
        )
    else:
        all_responses.extend(
            _load_from_dir(
                ts=ts,
                tmlfs=tmlfs,
                import_policy=import_policy,
                force_create=force_create,
                mapping_file=mapping_file,
                include_types=include_types,
                exclude_types=exclude_types,
            )
        )

    mapping_file.save()  # save any changes to the mapping file.

    # show the results to the user.
    _show_results_as_table(results=all_responses)

    if _some_tml_updated(import_policy, all_responses):  # only update and share if there were actual updates.
        if tags:
            try:
                _add_tags(ts, [r for r in all_responses if not r.is_error], tags)
            except HTTPStatusError as e:
                log.error(f"Unable to add tags: {e.response.text}")

        if share_with:
            try:
                _share_with(ts, [r for r in all_responses if not r.is_error], share_with)
            except HTTPStatusError as e:
                log.error(f"Unable to share: {e.response.text}")

    # display the mapping file details.
    if show_mapping:
        show_mapping_details(ts=ts, path=tmlfs.path, source=source, dest=dest, org=org)


def _check_parameters(
    path: pathlib.Path,  # root of the TML file system.
    guid: GUID,  # GUID for the TML to import if only one is being imported.
    source: str,  # Source of the TML being imported.  Used for mapping.
    dest: str,  # Destination of the TML being imported.  Used for mapping.
    include_types: Optional[list[str]],  # Types of TML to import.
    exclude_types: Optional[list[str]],  # Types of TML to exclude from import.
):
    """
    Checks the parameters to make sure they make sense together.  If not, then raise an exception.
    """
    if (source or dest) and not (source and dest):
        error_msg = "source specified, but not destination" if source else "destination specified, but not source"
        raise CSToolsError(
            title=error_msg,
            reason="Source and destination must both be specified.",
            mitigation="Specify both source and destination when using mapping.",
        )

    path_mitigation = "The path must exist and be a valid TML file system."
    if not path.exists():
        raise CSToolsError(title=f"Path {path} does not exist.", mitigation=path_mitigation)

    if not (path / ".tmlfs"):
        raise CSToolsError(title=f"Path {path} does not appear to be a TML file system.", mitigation=path_mitigation)

    if guid and (include_types or exclude_types):
        raise CSToolsError(
            title="A guid and include/exclude specified.",
            reason="Cannot specify both a file and include/exclude types.",
            mitigation="Specify either a file or include/exclude types, but not both.",
        )


def _load_from_file(
    ts: ThoughtSpot,
    tmlfs: ImportTMLFS,
    guid: GUID,
    import_policy: TMLImportPolicy,
    force_create: bool,
    mapping_file: GUIDMapping,
) -> list[TMLImportResponse]:
    all_responses: list[TMLImportResponse] = []

    tml = tmlfs.load_tml_for_guid(guid)

    if tml.tml_type_name == TMLType.connection:
        responses = _load_connections(ts, tmlfs, [tml], import_policy, force_create, mapping_file)
        all_responses.extend(responses)
    else:
        responses = _load_tml(ts, tmlfs, [tml], import_policy, force_create, mapping_file)
        all_responses.extend(responses)

    return all_responses


def _load_from_dir(
<<<<<<< HEAD
        ts: ThoughtSpot,
        tmlfs: ImportTMLFS,
        import_policy: TMLImportPolicy,
        force_create: bool,
        mapping_file: GUIDMapping,
        include_types: Optional[List[str]],
        exclude_types: Optional[List[str]],
) -> List[TMLImportResponse]:
    def _load_from_dir(
            ts: ThoughtSpot,
            tmlfs: ImportTMLFS,
            import_policy: TMLImportPolicy,
            force_create: bool,
            mapping_file: GUIDMapping,
            include_types: Optional[List[str]] = None,
            exclude_types: Optional[List[str]] = None,
    ) -> List[TMLImportResponse]:

        all_responses = []
=======
    ts: ThoughtSpot,
    tmlfs: ImportTMLFS,
    import_policy: TMLImportPolicy,
    force_create: bool,
    mapping_file: GUIDMapping,
    include_types: Optional[list[str]],
    exclude_types: Optional[list[str]],
) -> list[TMLImportResponse]:
    all_responses: list[TMLImportResponse] = []

    # Determine the types of TML to import.
    types_to_import = include_types or list(TMLType)
    if exclude_types:
        types_to_import = [TMLType(_) for _ in types_to_import if _ not in exclude_types]
>>>>>>> 5c9a2449

        # Determine the types of TML to import.
        types_to_import = set(include_types or TMLType) - set(exclude_types or [])

        # If connections need to be imported, do it first.
        if TMLType.connection in types_to_import:
            types_to_import.remove(TMLType.connection)
            connection_tml = tmlfs.load_tml([TMLType.connection])
            responses = _load_connections(ts, tmlfs, connection_tml, import_policy, force_create, mapping_file)
            all_responses.extend(responses)

        # Load other requested types.
        if types_to_import:
            other_tml = tmlfs.load_tml(list(types_to_import))
            responses = _load_tml(ts, tmlfs, other_tml, import_policy, force_create, mapping_file)
            all_responses.extend(responses)

        return all_responses


def _load_connections(
    ts: ThoughtSpot,
    tmlfs: ImportTMLFS,
    connection_tml: [TML],
    import_policy: TMLImportPolicy,
    force_create: bool,
    mapping_file: GUIDMapping,
) -> list[TMLImportResponse]:
    responses: list[TMLImportResponse] = []

    old_guids = []
    for tml in connection_tml:
        old_guid = tml.guid if tml.guid else None
        old_guids.append(old_guid)
        mapping_file.disambiguate(tml=tml, delete_unmapped_guids=force_create)
        tmlfs.log_tml(tml=tml, old_guid=old_guid)

    if import_policy == TMLImportPolicy.validate:
        log.warning("Warning: connections don't support validate only policies.  Ignoring connections.")
        return responses  # connection APIs don't support validate_only.

    if import_policy == TMLImportPolicy.all_or_none:
        log.warning(
            f"Warning: connections don't support 'ALL_OR_NONE' policies.  "
            f"Using {TMLImportPolicy.partial} for connections."
        )

    # make sure there are passwords.  If not, then the connection will create, but tables will fail.
    _verify_connection_passwords(connection_tml)

    if force_create:
        responses = _create_connections(ts, tmlfs, connection_tml=connection_tml)
    else:
        responses = _update_connections(ts, tmlfs, connection_tml=connection_tml)

    # If some TML failed, then the GUIDs shouldn't be added to the map.
    new_old_guids, new_guids = _get_guids_to_map(old_guids=old_guids, responses=responses)
    mapping_file.set_mapped_guids(new_old_guids, new_guids)  # might be the same, but that's OK.

    _wait_for_metadata(ts=ts, guids=new_guids)

    return responses


def _verify_connection_passwords(connection_tml: [TML]) -> None:
    """
    Verify that all connections have passwords.  If not, raise an exception.
    :param connection_tml: The list of connection TML.
    """
    for tml in connection_tml:
        # connections without passwords can be created, but then the following table create fails (and you
        # get errors in the UI.  So throw an exception to avoid future pain.
        for p in tml.connection.properties:
            if p.key == "password" and p.value:
                break
        else:
            raise CSToolsError(
                title=f'Connection "{tml.connection.name}" missing password',
                reason="Connections require a valid password to create tables.",
                mitigation="Add a password to the connection file and try again.",
            )


def _create_connections(
    ts: ThoughtSpot,
    tmlfs: ImportTMLFS,
    connection_tml: [TML],
) -> list[TMLImportResponse]:
    """
    Creates a new connection.  Note that tables are not created as part of the conneciton and must be created
    separately.  This will create an empty connection.
    :param ts: The ThoughtSpot instance.
    :param tmlfs: The ThoughtSpot TML file system.
    :param connection_tml: The TML to create.
    """

    responses: list[TMLImportResponse] = []

    for tml in connection_tml:
        log.info(f"Creating connection {tml.connection.name} ({tml.guid})")
        tmlfs.log_tml(tml)

        try:
            r = ts.api.v1.connection_create(
                name=tml.name,
                description="",
                external_database_type=tml.connection.type,
                create_empty=True,
                metadata=tml.to_rest_api_v1_metadata(),
            )

            # Add the results to the response list.
            if not r.is_success:  # failed
                responses.append(
                    TMLImportResponse(
                        guid=tml.guid,
                        metadata_object_type="DATA_SOURCE",
                        tml_type_name="connection",
                        name=tml.name,
                        status_code=r.reason_phrase,
                        error_messages=[str(r.status_code)],
                    )
                )

            else:  # succeeded
                d = r.json()
                data = d.get("dataSource", d)

                responses.append(
                    TMLImportResponse(
                        guid=data["header"]["id"],
                        metadata_object_type="DATA_SOURCE",
                        tml_type_name="connection",
                        name=data["header"]["name"],
                        status_code=r.reason_phrase if r.reason_phrase else "OK",
                        error_messages=[],
                    )
                )

        except HTTPStatusError as e:
            rich_console.log(f"Error creating connection {tml.name}: {e}.")
            rich_console.log("\tVerify connection file and connection user.")
            # needed to get a GUID to map for mapping.
            responses.append(
                TMLImportResponse(
                    guid=tml.guid,  # Not sure if this will cause problems since it will map back to itself.
                    metadata_object_type="DATA_SOURCE",
                    tml_type_name="connection",
                    name=tml.name,
                    status_code="ERROR",
                    error_messages=[e.response.content.decode("utf-8")],
                )
            )

    return responses


def _update_connections(
    ts: ThoughtSpot,
    tmlfs: ImportTMLFS,
    connection_tml: [TML],
) -> list[TMLImportResponse]:
    """
    Updates an existing connection.  Checks to see if the connection actually exists and will create if not.
    Note that when creating a connection the tables aren't created.  But when updating, the tables are updated.
    This is an artifact of how the connection APIs work.  Future releases are supposed to decouple connections
    and tables.
    :param ts: The ThoughtSpot instance.
    :param tmlfs: The ThoughtSpot TML file system.
    :param connection_tml: The TML for the connection to update.
    """
    responses: list[TMLImportResponse] = []

    # connections are processed one at a time.
    for tml in connection_tml:
        # if it doesn't exist, we have to call and create it.
        existing_connection = _get_connection(ts, tml.guid)
        if not existing_connection:
            create_responses = _create_connections(ts, tmlfs, [tml])
            responses.extend(create_responses)

        else:
            # if it does exist, we have to update it.  Note that tables are only allowed to be created via TML (per
            # scriptability rules, not API) to be consistent with create.
            _remove_new_tables_from_connection(tml, existing_connection)

            log.info(f"Updating connection {tml.connection.name} ({tml.guid})")
            tmlfs.log_tml(tml)

            try:
                r = ts.api.v1.connection_update(
                    guid=tml.guid,
                    name=tml.name,
                    description="",
                    external_database_type=tml.connection.type,
                    metadata=tml.to_rest_api_v1_metadata(),
                )

                if not r.is_success:
                    status_code = r.reason_phrase
                    error_messages = str(r.status_code)
                    name = tml.name
                    log.error(f"Error updating connection {name} ({tml.guid}): {error_messages}")

                    responses.append(
                        TMLImportResponse(
                            guid=tml.guid,
                            metadata_object_type="DATA_SOURCE",
                            tml_type_name="connection",
                            name=tml.name,
                            status_code=status_code,
                            error_messages=[error_messages],
                        )
                    )

                else:
                    d = r.json()
                    data = d.get("dataSource", d)

                    responses.append(
                        TMLImportResponse(
                            guid=data["header"]["id"],
                            metadata_object_type="DATA_SOURCE",
                            tml_type_name="connection",
                            name=data["header"]["name"],
                            status_code="ERROR" if r.reason_phrase else "OK",
                            error_messages=[r.reason_phrase],
                        )
                    )

            except HTTPStatusError as e:
                rich_console.log(f"Error updating connection {tml.name}: {e} {e.response.content.decode('utf-8')}")
                # needed to get a GUID to map for mapping.
                responses.append(
                    TMLImportResponse(
                        guid=tml.guid,  # Not sure if this will cause problems since it will map back to itself.
                        metadata_object_type="DATA_SOURCE",
                        tml_type_name="connection",
                        name=tml.name,
                        status_code="ERROR",
                        error_messages=[e.args[0], e.response.content.decode("utf-8")],
                    )
                )

    return responses


def _get_connection(ts: ThoughtSpot, connection_guid: GUID) -> Optional[Connection, None]:
    """
    Returns true if the connection with the given GUID exists.
    :param ts: The ThoughtSpot instance.
    :param connection_guid: The GUID for the connection to check.
    :return:  True if the connection exists.
    """
    try:
        r = ts.api.v1.connection_export(guid=connection_guid)
        cnx = Connection.loads(r.text)
        cnx.guid = connection_guid
        return cnx
    except HTTPStatusError as e:
        if e.response.status_code == 404:  # the API will return a 400 if the connection doesn't exist.
            return None
        else:
            raise CSToolsError(
                title=f"Unknown error checking for connection {connection_guid}: {e}",
                reason=str(e.response.content),
                mitigation="Verify TS connection and GUID",
            ) from None
    except TMLDecodeError as e:
        raise CSToolsError(
            title=f"Error decoding connection {connection_guid}: {e}", mitigation="Verify TS connection and GUID"
        ) from None


def _remove_new_tables_from_connection(new_connection: Connection, existing_connection: Connection) -> None:
    """
    This is only relevant for updates of connections.  We are limiting creation of tables to table TML, so we need to
    remove any new tables from the new connection.
    :param new_connection: The new connection that might have new tables.  The tables will be removed.
    :param existing_connection: The existing connection to use for comparison.

    Note: This could be made more efficient, but there will likely be a small number of tables, so it's not worth it.
    """

    # The tables are list of tables inside the connection.  They can be different sizes.  Remove from the
    # new connection any tables that aren't in the existing connection.
    tables_to_remove = []
    nbr_new_tables = len(new_connection.connection.table) if new_connection.connection.table else 0
    nbr_existing_tables = len(existing_connection.connection.table) if existing_connection.connection.table else 0
    for cnt in range(max(nbr_new_tables, nbr_existing_tables)):
        if cnt >= nbr_new_tables:
            break
        table = new_connection.connection.table[cnt]

        found = False
        if nbr_existing_tables:  # only do if there are tables.
            for _idx, existing_table in enumerate(existing_connection.connection.table):
                if (
                    table.external_table.db_name == existing_table.external_table.db_name
                    and table.external_table.schema_name == existing_table.external_table.schema_name
                    and table.external_table.table_name == existing_table.external_table.table_name
                ):
                    found = True
                    break

        if not found:  # this is a new table.
            log.info(f"Removing new table {table.name} from connection {new_connection.name}")
            tables_to_remove.append(table)

    for table in tables_to_remove:
        new_connection.connection.table.remove(table)


def _load_tml(
    ts, tmlfs: ImportTMLFS, tml_list: [TML], import_policy: TMLImportPolicy, force_create: bool, mapping_file
) -> list[TMLImportResponse]:
    responses: list[TMLImportResponse] = []

    if not tml_list:
        return responses

    old_guids = []

    for tml in tml_list:
        log.info(f"Importing {tml.name} ({tml.guid})")

        # remember the original GUIDs since they can change with the mapping.
        old_guid = tml.guid
        old_guids.append(old_guid)

        # if we are forcing the creation of new content, we want to delete guids that aren't mapped
        mapping_file.disambiguate(tml=tml, delete_unmapped_guids=force_create)
        # BDB - in 9.8 this is causing the validation to fail.
        # tml = _remove_viz_guid(tml)
        tmlfs.log_tml(tml, old_guid)  # write the updated TML to the logs

    r = ts.api.v1.metadata_tml_import(
        import_objects=[tml.dumps() for tml in tml_list],
        import_policy=import_policy,
        force_create=force_create,
    )

    guids_to_map: dict[GUID, GUID] = {}

    guid_cnt = 0
    for obj in r.json()["object"]:
        old_guid = old_guids[guid_cnt]

        status_code = obj["response"]["status"]["status_code"]

        if status_code == "ERROR":
            guid = old_guid
            name = tml_list[guid_cnt].name
            metadata_type = TMLSupportedContent.from_friendly_type(tml_list[guid_cnt].tml_type_name)
            # subtype = TMLSupportedContentSubtype.from_friendly_type(tml_list[guid_cnt].tml_type_name)
        else:  # not an error
            guid = obj["response"].get("header", {}).get("id_guid")
            name = obj["response"].get("header", {}).get("name")
            # subtype = obj["response"].get("header", {}).get("type", "")
            metadata_type = obj["response"].get("header", {}).get("metadata_type")

        if obj["response"]["status"]["status_code"] != "ERROR":
            guids_to_map[old_guid] = guid

        status_code = obj["response"]["status"]["status_code"]
        error_messages = obj["response"]["status"].get("error_message", None)
        log.info(f"Imported {metadata_type} {name} ({guid}) with status {status_code} and message {error_messages}")

        responses.append(
            TMLImportResponse(
                guid=guid,
                metadata_object_type=metadata_type,
                tml_type_name=tml_list[guid_cnt].tml_type_name,
                name=name,
                status_code=status_code,
                error_messages=error_messages,
            )
        )

        guid_cnt += 1

    # Have to make sure it's not an error.  is_success is False on warnings, but content is created.
    is_error_free = all(not r.is_error for r in responses)

    if import_policy != TMLImportPolicy.validate:  # no need to update or wait if only validating.
        if is_error_free or import_policy != TMLImportPolicy.all_or_none:
            for old_guid, new_guid in guids_to_map.items():
                mapping_file.set_mapped_guid(old_guid, new_guid)
                mapping_file.save()

            _wait_for_metadata(ts=ts, guids=[imported_object.guid for imported_object in responses])

    return responses


def _get_guids_to_map(old_guids: list[GUID], responses: list[TMLImportResponse]) -> tuple[list[GUID], list[GUID]]:
    """
    Returns a list of old guid to new guid mapping.  Responses that had errors are ignored because they didn't map.
    :param old_guids: The old GUIDs for the imported content.
    :param responses: The responses from the call.
    :return: The old GUIDs and the new GUIDs to use for mapping.
    """
    idx = 0
    new_old_guids = []
    new_guids = []
    for r in responses:
        # don't map if there is an error or if there was no original GUID.
        if not r.is_error and old_guids[idx]:
            new_old_guids.append(old_guids[idx])
            new_guids.append(r.guid)
        idx += 1

    return new_old_guids, new_guids


def _wait_for_metadata(ts: ThoughtSpot, guids: list[GUID]) -> None:
    """
    Waits on the existence of metadata objects.  There can be a delay between creation and being available.
    """
    ready_guids = set()
    n = 0

    # when all content is ready, this returns an empty set
    while set(guids).difference(ready_guids):
        n += 1
        log.info(f"checking {len(guids): >3} guids, n={n}")

        for metadata_type in ("DATA_SOURCE", "LOGICAL_TABLE", "QUESTION_ANSWER_BOOK", "PINBOARD_ANSWER_BOOK"):
            for chunk in utils.batched(list(set(guids).difference(ready_guids)), n=25):
                r = ts.api.v1.metadata_list(metadata_type=metadata_type, fetch_guids=list(chunk), show_hidden=False)

                for metadata_object in r.json()["headers"]:
                    ready_guids.add(metadata_object["id"])

        time.sleep(5.0)


def _some_tml_updated(import_policy: TMLImportPolicy, results: list[TMLImportResponse]) -> bool:
    """
    Returns True if any of the TML was updated.  This is known based on the policy and results:
    * Validate - always False
    * All or none - True if/ all the items don't have errors.
    * Partial - True if any of the items don't have errors.
    """
    if import_policy == TMLImportPolicy.validate:  # if validating, then no content would be created.
        return False

    if import_policy == TMLImportPolicy.all_or_none:
        return all(not r.is_error for r in results)  # if any of the results weren't an error, return true.

    if import_policy == TMLImportPolicy.partial:
        return any(not r.is_error for r in results)  # if any of the results weren't an error, return true.

    return False  # this should never happen, but just in case a new value is added.


def _show_results_as_table(results: list[TMLImportResponse]) -> None:
    """
    Writes a pretty results table to the rich_console.
    """
    table = Table(title="Import Results", width=300)

    table.add_column("Status", justify="center", width=10)  # 4 + length of literal: status
    table.add_column("GUID", width=20)  # 4 + length of guid (36)  - was 40, but making shorter for longer error.
    # table.add_column("Type", justify="center", width=13)  # 4 + length of "worksheet"
    table.add_column("Name", justify="center", width=16)  # Will wrap the name.
    table.add_column("Error", width=150 - 10 - 20 - 16)  # 150 max minus previous.

    for r in results:
        try:
            error_messages = " ".join(r.error_messages) if r.error_messages else ""
            table.add_row(r.status_code, r.guid, r.name, error_messages)
        except Exception as e:
            rich_console(f"Error adding row for {r.name}: {e}")

    rich_console.print(Align.center(table))


def _add_tags(ts: ThoughtSpot, objects: list[TMLImportResponse], tags: list[str]) -> None:
    """
    Adds the tags to the items in the response.
    :param ts: The ThoughtSpot object.
    :param objects: List of the objects to add the tags to.
    :param tags: List of tags to create.
    """
    with rich_console.status(f"[bold green]adding tags: {tags}[/]"):
        ids = []
        types = []
        for _ in objects:
            ids.append(_.guid)
            types.append(_.metadata_object_type)
        if ids:  # might all be errors
            log.info(f"Adding tags {tags} to {ids}")
            try:
                ts.api.v1.metadata_assign_tag(metadata_guids=ids, metadata_types=types, tag_names=tags)
            except HTTPStatusError as e:
                log.error(f"Error adding tags {tags} for metadata {ids}: {types}. Error: {e}")


def _share_with(ts: ThoughtSpot, objects: list[TMLImportResponse], share_with: list[str]) -> None:
    """
    Shares the objects with the groups.
    :param ts: The ThoughtSpot interface object.
    :param objects: Objects to share with.
    :param share_with: The list of group names to share with.
    :return:
    """
    with rich_console.status(f"[bold green]sharing with: {share_with}[/]"):
        groups = []
        for group in share_with:
            try:
                groups.append(ts.group.guid_for(group))
            except HTTPStatusError as e:
                log.error(f"unable to get ID for group {group}: {e}")

        if groups:  # make sure some mapped
            # Bundling by type to save on calls.
            type_bundles = {}
            for _ in objects:
                # Connection sharing is available in 9.3+
                if _.metadata_object_type == MetadataObjectType.connection and ts.platform.version < AwesomeVersion(
                    "9.3.0"
                ):
                    continue

                guid_list = type_bundles.get(_.metadata_object_type, [])
                if not guid_list:
                    type_bundles[_.metadata_object_type] = guid_list
                guid_list.append(_.guid)

            permissions = {}
            for g in groups:
                permissions[g] = ShareModeAccessLevel.can_view

            for ctype in type_bundles.keys():
                objectids = type_bundles[ctype]
                try:
                    # for some bizarre reason you can only share connections one at a time.
                    if ctype == MetadataObjectType.connection:
                        for objectid in objectids:
                            ts.api.v1.security_share(metadata_type=ctype, guids=[objectid], permissions=permissions)
                    else:
                        ts.api.v1.security_share(metadata_type=ctype, guids=objectids, permissions=permissions)
                except HTTPStatusError as e:
                    log.error(f"Unable to share {objectids} of type {ctype} with permissions: {permissions}: {e}")


def _remove_viz_guid(tml):
    attrs = _recursive_scan(tml, check=lambda attr: hasattr(attr, "viz_guid"))

    for liveboard_visualization in attrs:
        liveboard_visualization.viz_guid = None

    return tml<|MERGE_RESOLUTION|>--- conflicted
+++ resolved
@@ -220,27 +220,6 @@
 
 
 def _load_from_dir(
-<<<<<<< HEAD
-        ts: ThoughtSpot,
-        tmlfs: ImportTMLFS,
-        import_policy: TMLImportPolicy,
-        force_create: bool,
-        mapping_file: GUIDMapping,
-        include_types: Optional[List[str]],
-        exclude_types: Optional[List[str]],
-) -> List[TMLImportResponse]:
-    def _load_from_dir(
-            ts: ThoughtSpot,
-            tmlfs: ImportTMLFS,
-            import_policy: TMLImportPolicy,
-            force_create: bool,
-            mapping_file: GUIDMapping,
-            include_types: Optional[List[str]] = None,
-            exclude_types: Optional[List[str]] = None,
-    ) -> List[TMLImportResponse]:
-
-        all_responses = []
-=======
     ts: ThoughtSpot,
     tmlfs: ImportTMLFS,
     import_policy: TMLImportPolicy,
@@ -255,25 +234,21 @@
     types_to_import = include_types or list(TMLType)
     if exclude_types:
         types_to_import = [TMLType(_) for _ in types_to_import if _ not in exclude_types]
->>>>>>> 5c9a2449
-
-        # Determine the types of TML to import.
-        types_to_import = set(include_types or TMLType) - set(exclude_types or [])
-
-        # If connections need to be imported, do it first.
-        if TMLType.connection in types_to_import:
-            types_to_import.remove(TMLType.connection)
-            connection_tml = tmlfs.load_tml([TMLType.connection])
-            responses = _load_connections(ts, tmlfs, connection_tml, import_policy, force_create, mapping_file)
-            all_responses.extend(responses)
-
-        # Load other requested types.
-        if types_to_import:
-            other_tml = tmlfs.load_tml(list(types_to_import))
-            responses = _load_tml(ts, tmlfs, other_tml, import_policy, force_create, mapping_file)
-            all_responses.extend(responses)
-
-        return all_responses
+
+    # First load the connections.  Those need to be done first and use different APIs.
+    if types_to_import and TMLType.connection in types_to_import:
+        connection_tml = tmlfs.load_tml([TMLType.connection])
+        responses = _load_connections(ts, tmlfs, connection_tml, import_policy, force_create, mapping_file)
+        all_responses.extend(responses)
+
+    # Now load all types remaining that were requested.
+    other_types = [_ for _ in TMLType if _ != TMLType.connection and _ in types_to_import]
+    if other_types:
+        other_tml = tmlfs.load_tml(other_types)
+        responses = _load_tml(ts, tmlfs, other_tml, import_policy, force_create, mapping_file)
+        all_responses.extend(responses)
+
+    return all_responses
 
 
 def _load_connections(
@@ -588,8 +563,7 @@
 
         # if we are forcing the creation of new content, we want to delete guids that aren't mapped
         mapping_file.disambiguate(tml=tml, delete_unmapped_guids=force_create)
-        # BDB - in 9.8 this is causing the validation to fail.
-        # tml = _remove_viz_guid(tml)
+        tml = _remove_viz_guid(tml)
         tmlfs.log_tml(tml, old_guid)  # write the updated TML to the logs
 
     r = ts.api.v1.metadata_tml_import(
