# DEV NOTE:
#
# Future enhancements:
#   - ability to manipulate objects, such as renaming references to worksheets and tables, token replacement, etc.
#   - add support for tables and connections
#   - add support for importing .zip files
#
from __future__ import annotations
from dataclasses import dataclass
from typing import Optional, Dict, List, Tuple
import logging
import pathlib

import typer

from cs_tools.cli.dependencies.syncer import DSyncer
from cs_tools.cli.dependencies import thoughtspot
from cs_tools.cli.types import MultipleChoiceType, SyncerProtocolType
from thoughtspot_tml import Connection
from cs_tools.cli.ux import CSToolsApp
from cs_tools.cli.ux import rich_console
from cs_tools.types import GUID, TMLImportPolicy

from ._compare import compare
from ._import import to_import
from ._export import export
from . import layout

log = logging.getLogger(__name__)
app = CSToolsApp(
    help="""
    Tool for easily migrating TML between instance.

    ThoughtSpot provides the ability to extract object metadata (tables, worksheets, liveboards, etc.) 
    in ThoughtSpot Modeling Language (TML) format, which is a text format based on YAML.  
    These files can then be modified and imported into another (or the same) instance to either create 
    or modify objects.
    """,
    options_metavar="[--version, --help]",
)


@dataclass
class MetadataColumn:
    database: str
    schema: str
    table: str
    column: str
    data_type_internal: str
    data_type_external: str
    is_missing_external: bool

    @property
    def fully_qualified_name(self) -> str:
        return f"{self.database}.{self.schema}.{self.table}"

    @property
    def is_out_of_sync(self) -> bool:
        return self.is_missing_external or self.data_type_internal != self.data_type_external

    @property
    def values(self) -> Tuple[str]:
        row = (
            self.database,
            self.schema,
            self.table,
            self.column,
            self.data_type_internal,
            self.data_type_external,
            str(self.is_missing_external),
        )
        return row

    def dict(self) -> Dict[str, str]:
        row = {
            "database": self.database,
            "schema": self.schema,
            "table": self.table,
            "column": self.column,
            "data_type_internal": self.data_type_internal,
            "data_type_external": self.data_type_external,
            "is_missing_external": str(self.is_missing_external),
        }
        return row


@app.command(dependencies=[thoughtspot])
def connection_check(
    ctx: typer.Context,
    connection_guid: GUID = typer.Option(..., help="connection GUID"),
    syncer: DSyncer = typer.Option(
        None,
        custom_type=SyncerProtocolType(),
        help="protocol and path for options to pass to the syncer",
        rich_help_panel="Syncer Options",
    )
):
    """
    Check a Connection's metadata against the external data platform.
    """
    ts = ctx.obj.thoughtspot

    r = ts.api.connection_export(guid=connection_guid)
    tml = Connection.loads(r.text)
    tml.guid = connection_guid

    external_tables = [
        {
            "databaseName": table.external_table.db_name,
            "schemaName": table.external_table.schema_name,
            "tableName": table.external_table.table_name
        }
        for table in tml.connection.table
    ]

    r = ts.api.metadata_details(metadata_type="DATA_SOURCE", guids=[tml.guid])
    d = r.json()["storables"][0]
    i = tml.to_rest_api_v1_metadata()

    r = ts.api.connection_fetch_live_columns(
            guid=tml.guid,
            tables=external_tables,
            config=i["configuration"],
            authentication_type=d["authenticationType"]
        )

    if r.is_error:
        log.error(f"encountered an error fetching columns from [b blue]{tml.name}[/]\n{r.json()}")
        raise typer.Exit(1)

    live_external_data = r.json()
    tables_sync = []
    column_sync = []

    for internal_table in tml.connection.table:
        fqn_name = ".".join(
            [
                internal_table.external_table.db_name,
                internal_table.external_table.schema_name,
                internal_table.external_table.table_name
            ]
        )

        if fqn_name not in live_external_data:
            log.warning(f"internal table '{fqn_name}' has no external representation in {connection_guid}")
            continue

        out_of_sync = 0

        for idx, column in enumerate(internal_table.column, start=1):
            external_column = next(c for c in live_external_data[fqn_name] if c["name"] == column.external_column)
            column_info = {
                "database": internal_table.external_table.db_name,
                "schema": internal_table.external_table.schema_name,
                "table": internal_table.external_table.table_name,
                "column": column.name,
                "data_type_internal": column.data_type,
                "data_type_external": external_column["type"] if external_column["isLinkedActive"] else "{null}",
                "is_missing_external": not external_column["isLinkedActive"],
            }

            metadata = MetadataColumn(**column_info)

            if metadata.is_out_of_sync:
                out_of_sync += 1
                column_sync.append(metadata)

        if out_of_sync == idx:
            log.info(f"whole table is out of sync: {internal_table.name} ({internal_table.id})")
            tables_sync.append(metadata.fully_qualified_name)

    if not column_sync:
        log.info("[b green]No columns[/] are out of sync with the external database!")
        raise typer.Exit(0)

    bye_column = sum(1 for c in column_sync if c.is_missing_external)
    oos_table = len({c.fully_qualified_name for c in column_sync})
    log.warning(
        f"[b yellow]{len(column_sync) - bye_column} columns out of sync and {bye_column} missing across {oos_table} "
        f"tables in [b blue]{tml.name} ({tml.guid})"
    )

    if syncer is None:
        table = layout.build_table()
        [table.renderable.add_row(*column.values) for column in column_sync if column.fully_qualified_name not in tables_sync]
        rich_console.print(table)

    else:
        syncer.dump("connection-check", data=[column.dict() for column in column_sync])


@app.command(dependencies=[thoughtspot], name="export")
def scriptability_export(
    ctx: typer.Context,
    directory: pathlib.Path = typer.Argument(
        ..., help="directory to save TML to", file_okay=False, resolve_path=True, exists=True
    ),
    tags: str = typer.Option(
        None,
        custom_type=MultipleChoiceType(),
        help="objects marked with tags to export, comma separated",
    ),
    guids: str = typer.Option(
        None,
        custom_type=MultipleChoiceType(),
        help="specific objects to export, comma separated",
    ),
    author: str = typer.Option(None, help="objects authored by this username to export"),
    pattern: str = typer.Option(None, help=r"object names which meet a pattern, follows SQL LIKE operator (% as a wildcard)"),
    include_types: str = typer.Option(
        None,
        custom_type=MultipleChoiceType(),
        help="list of types to export: answer, liveboard, view, sqlview, table, connection",
    ),
    exclude_types: str = typer.Option(
        None,
        custom_type=MultipleChoiceType(),
        help="list of types to exclude (overrides include): answer, liveboard, view, sqlview, table, connection",
    ),
    export_associated: bool = typer.Option(
        False, 
        "--export-associated",
        help="if specified, also export related content"
    ),
<<<<<<< HEAD
    org: str = typer.Option(None, help="name or ID of the org to export from"),
=======
    org: str = Opt(None, help="name or ID of the org to export from", hidden=False),
>>>>>>> 04847cc7
):
    """
    Exports TML from ThoughtSpot.

    There are different parameters that can impact content to download. At least one
    needs to be specified.

    - GUIDs: only content with the specific GUIDs will be downloaded.
    - filters, e.g tags, author, pattern, include_types, exclude_types.

    If you specify GUIDs then you can't use any filters.

    Filters are applied in AND fashion - only items that match all filters will be
    exported. For example, if you export for the "finance" tag and author "user123",
    then only content owned by that user with the "finance" tag will be exported.
    """
    export(
        ts=ctx.obj.thoughtspot,
        path=directory,
        tags=tags,
        guids=guids,
        author=author,
        pattern=pattern,
        include_types=include_types,
        exclude_types=exclude_types,
        export_associated=export_associated,
        org=org,
    )


@app.command(dependencies=[thoughtspot], name="import")
def scriptability_import(
    ctx: typer.Context,
    path: pathlib.Path = typer.Argument(
        ..., help="file or directory to load TML from", file_okay=True, resolve_path=True
    ),
    import_policy: TMLImportPolicy = typer.Option(TMLImportPolicy.validate, help="The import policy type"),
    force_create: bool = typer.Option(False, "--force-create", help="will force a new object to be created"),
    guid_file: Optional[pathlib.Path] = typer.Option(
        None,
        help="existing or new mapping file to map GUIDs from source instance to target instance",
        dir_okay=False,
        resolve_path=True,
    ),
    from_env: str = typer.Option(None, help="the source environment name importing from", rich_help_panel="GUID Mapping Options"),
    to_env: str = typer.Option(None, help="the target environment name importing to", rich_help_panel="GUID Mapping Options"),
    tags: List[str] = typer.Option([], help="one or more tags to add to the imported content"),
    share_with: List[str] = typer.Option([], help="one or more groups to share the uploaded content with"),
    tml_logs: pathlib.Path = typer.Option(
        None,
        help="full path to the directory to log sent TML. TML can change during load.",
        exists=True,
        file_okay=False,
        resolve_path=True,
    ),
    org: str = typer.Option(None, help="name of org to import to"),
):
    """
    Import TML from a file or directory into ThoughtSpot.

    \b
    cs_tools dependends on thoughtspot_tml. The GUID file is produced from
    thoughtspot_tml and requires a specific format. For further information on the
    GUID File, see

       https://github.com/thoughtspot/thoughtspot_tml/tree/v2_0_release#environmentguidmapper
    """
    to_import(
        ts=ctx.obj.thoughtspot,
        path=path,
        import_policy=import_policy,
        force_create=force_create,
        guid_file=guid_file,
        from_env=from_env,
        to_env=to_env,
        tags=tags,
        share_with=share_with,
        tml_logs=tml_logs,
        org=org,
    )


@app.command(name="compare")
def scriptability_compare(
    file1: pathlib.Path = typer.Argument(
        ..., help="full path to the first TML file to compare", dir_okay=False, resolve_path=True
    ),
    file2: pathlib.Path = typer.Argument(
        ..., help="full path to the second TML file to compare", dir_okay=False, resolve_path=True
    ),
):
    """
    Compares two TML files for differences.
    """
    compare(file1=file1, file2=file2)<|MERGE_RESOLUTION|>--- conflicted
+++ resolved
@@ -222,11 +222,7 @@
         "--export-associated",
         help="if specified, also export related content"
     ),
-<<<<<<< HEAD
-    org: str = typer.Option(None, help="name or ID of the org to export from"),
-=======
     org: str = Opt(None, help="name or ID of the org to export from", hidden=False),
->>>>>>> 04847cc7
 ):
     """
     Exports TML from ThoughtSpot.
